--- conflicted
+++ resolved
@@ -30,11 +30,7 @@
 public class TestConstants {
 
     // URL
-<<<<<<< HEAD
     public static final String TEST_IP_ADDRESS = System.getProperty("testIpAddress", "127.0.0.1");
-=======
-    public static final String TEST_IP_ADDRESS = System.getProperty("testIpAddress", "127.0.0.1"); // NOPMD - IP address is only for tests
->>>>>>> 03b26502
     public static final String TEST_SERVICE_URL = "http://" + TEST_IP_ADDRESS + ":8081";
     public static final String FOLDING_URL = TEST_SERVICE_URL + "/folding";
 
